--- conflicted
+++ resolved
@@ -348,24 +348,16 @@
         if simple_sum_assertion is not None:
             logger.debug("%s using simple-sum assertion mode with %s", rule.path, simple_sum_assertion)
             item_set_courses = cast(Sequence[CourseInstance], item_set)
-            expected_credits = simple_sum_assertion.expected
+            expected_credits = simple_sum_assertion.assertion.expected
 
             # We can skip outputs with impunity here, because the calling
             # function will ensure that the fallback set is attempted
-<<<<<<< HEAD
-            if sum(c.credits for c in item_set_courses) < simple_sum_assertion.assertion.expected:
-=======
             if sum(c.credits for c in item_set_courses) < expected_credits:
->>>>>>> e92e036f
                 return
 
             for n in range(1, len(item_set_courses) + 1):
                 for combo in itertools.combinations(item_set_courses, n):
-<<<<<<< HEAD
-                    if sum(c.credits for c in combo) >= simple_sum_assertion.assertion.expected:
-=======
                     if sum(c.credits for c in combo) >= expected_credits:
->>>>>>> e92e036f
                         yield combo
             return
 
