--- conflicted
+++ resolved
@@ -181,13 +181,8 @@
     def apply_assertion(self, asrt: Union[AssertionRule, ConditionalAssertionRule], *, ctx: 'RequirementContext', data: Sequence[Clausable] = tuple()) -> Optional[AssertionResult]:
         debug = __debug__ and logger.isEnabledFor(logging.DEBUG)
 
-<<<<<<< HEAD
-        assertion = resolve_assertion(asrt, input=input)
+        assertion = resolve_conditional_assertion(asrt, data=data)
         if assertion is None:
-=======
-        clause = resolve_assertion(asrt, data=data)
-        if clause is None:
->>>>>>> e92e036f
             return None
 
         assert isinstance(assertion, AssertionRule), TypeError(f"expected a query assertion; found {assertion} ({type(assertion)})")
@@ -202,13 +197,8 @@
             if debug: logger.debug("override: new value on %s", self.path)
             assertion = assertion.set_expected_value(override_value.value)
 
-<<<<<<< HEAD
         if assertion.where:
-            filtered_output = [item for item in input if apply_clause(assertion.where, item)]
-=======
-        if clause.where:
-            filtered_output = [item for item in data if clause.where.apply(item)]
->>>>>>> e92e036f
+            filtered_output = [item for item in data if apply_clause(assertion.where, item)]
         else:
             filtered_output = list(data)
 
@@ -222,12 +212,8 @@
         return assertion.resolve(tuple(filtered_output), overridden=False, inserted=tuple(inserted_clbids))
 
 
-def resolve_assertion(asrt: Union[AssertionRule, ConditionalAssertionRule], *, data: Sequence[Clausable]) -> Optional[AssertionRule]:
+def resolve_conditional_assertion(asrt: Union[AssertionRule, ConditionalAssertionRule], *, data: Sequence[Clausable]) -> Optional[AssertionRule]:
     if isinstance(asrt, ConditionalAssertionRule):
-<<<<<<< HEAD
-        return asrt.resolve_conditional(input)
-=======
-        return asrt.resolve(data)
->>>>>>> e92e036f
+        return asrt.resolve_conditional(data)
     else:
         return asrt