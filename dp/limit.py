from typing import Dict, Tuple, Collection, Optional, Iterator, Any, List, Set, FrozenSet, TYPE_CHECKING
from collections import defaultdict
from functools import partial
from operator import methodcaller
import itertools
import logging
import decimal
import enum

import attr

from .predicate_clause import SomePredicate, load_predicate
from .data_type import DataType
from .lazy_product import lazy_product
from .constants import Constants
from .ncr import ncr

from .data.course import CourseInstance

if TYPE_CHECKING:
<<<<<<< HEAD
    from .data.course import CourseInstance  # noqa: F401
    from .context import RequirementContext  # noqa: F401
=======
    from .context import RequirementContext
>>>>>>> ebefbca6

logger = logging.getLogger(__name__)


@enum.unique
class AtMostWhat(enum.Enum):
    Courses = 0
    Credits = 1


@attr.s(cache_hash=True, slots=True, kw_only=True, frozen=True, auto_attribs=True)
class Limit:
    at_most: decimal.Decimal
    at_most_what: AtMostWhat = AtMostWhat.Courses
    where: SomePredicate
    message: Optional[str]

    def to_dict(self) -> Dict[str, Any]:
        return {
            "type": "limit",
            "at_most": str(self.at_most),
            "at_most_what": self.at_most_what.name,
            "where": self.where.to_dict(),
            "message": self.message,
        }

    @staticmethod
<<<<<<< HEAD
    def load(data: Dict, c: Constants, ctx: 'RequirementContext') -> 'Limit':
=======
    def load(data: Dict, *, c: Constants, ctx: 'RequirementContext') -> 'Limit':
>>>>>>> ebefbca6
        at_most = data.get("at most", data.get("at-most", data.get("at_most", None)))

        if at_most is None:
            raise Exception(f'expected an at-most key; got {data}')

        allowed_keys = {'at most', 'at-most', 'at_most', 'where', 'message'}
        given_keys = set(data.keys())
        assert given_keys.difference(allowed_keys) == set(), f"expected set {given_keys.difference(allowed_keys)} to be empty"

<<<<<<< HEAD
        clause = load_predicate(data["where"], c=c, ctx=ctx, mode=DataType.Course)
=======
        clause = load_clause(data["where"], c=c, ctx=ctx)
>>>>>>> ebefbca6
        assert clause, 'limits are not allowed to have conditional clauses'

        try:
            at_most = decimal.Decimal(int(at_most))
            at_most_what = AtMostWhat.Courses
        except ValueError:
            _at_most = at_most
            # must be a string, like "1 course"
            at_most, at_most_what = at_most.split()

            at_most = decimal.Decimal(at_most)
            if at_most_what in ('course', 'courses'):
                at_most_what = AtMostWhat.Courses
            elif at_most_what in ('credit', 'credits'):
                at_most_what = AtMostWhat.Credits
            else:
                raise ValueError(f'expected course|credits, got {at_most_what} (part of {_at_most})')

        return Limit(at_most=at_most, at_most_what=at_most_what, where=clause, message=data.get('message', None))

    def iterate(self, courses: Collection[CourseInstance]) -> Iterator[Tuple[CourseInstance, ...]]:
        # Be sure to sort the input, so that the output from the iterator is
        # sorted the same way each time. We need this because our input may
        # be a set, in which case there is no inherent ordering.
        courses = sorted(courses, key=lambda item: item.sort_order())

        # logger.debug("limit/loop/start: limit=%s, matched=%s", self, courses)

        if self.at_most_what is AtMostWhat.Courses:
            yield from self.iterate_courses(courses)
        elif self.at_most_what is AtMostWhat.Credits:
            yield from self.iterate_credits(courses)

    def iterate_courses(self, courses: Collection[CourseInstance]) -> Iterator[Tuple[CourseInstance, ...]]:
        for n in range(0, int(self.at_most) + 1):
            # logger.debug("limit/loop(%s..<%s): n=%s applying %s", 0, self.at_most + 1, n, self.where)
            for combo in itertools.combinations(courses, n):
                # logger.debug("limit/loop(%s..<%s)/combo: n=%s combo=%s", 0, self.at_most + 1, n, combo)
                yield combo

    def iterate_credits(self, courses: Collection[CourseInstance]) -> Iterator[Tuple[CourseInstance, ...]]:
        if sum(c.credits for c in courses) <= self.at_most:
            yield tuple(courses)
            return

        for n in range(0, len(courses) + 1):
            # logger.debug("limit/loop(%s..<%s): n=%s applying %s", 0, self.at_most + 1, n, self.where)
            for combo in itertools.combinations(courses, n):
                if sum(c.credits for c in combo) <= self.at_most:
                    # logger.debug("limit/loop(%s..<%s)/combo: n=%s combo=%s", 0, self.at_most + 1, n, combo)
                    yield combo

    def estimate(self, courses: Collection[CourseInstance]) -> int:
        acc = 0

        if self.at_most_what is AtMostWhat.Courses:
            for n in range(0, int(self.at_most) + 1):
                acc += ncr(len(courses), n)

        elif self.at_most_what is AtMostWhat.Credits:
            for n in range(1, len(courses) + 1):
                acc += ncr(len(courses), n)

        return acc


@attr.s(cache_hash=True, slots=True, kw_only=True, frozen=True, auto_attribs=True)
class LimitSet:
    limits: Tuple[Limit, ...]

    def has_limits(self) -> bool:
        return len(self.limits) > 0

    def to_dict(self) -> List[Dict[str, Any]]:
        return [limit.to_dict() for limit in self.limits]

    @staticmethod
    def load(data: Optional[Collection[Dict]], *, c: Constants, ctx: 'RequirementContext') -> 'LimitSet':
        if data is None:
            return LimitSet(limits=tuple())
        return LimitSet(limits=tuple(Limit.load(limit, c=c, ctx=ctx) for limit in data))

    def apply_limits(self, courses: Collection[CourseInstance]) -> Iterator[CourseInstance]:
        clause_counters: Dict = defaultdict(int)
        # logger.debug("limit/before: %s", courses)

        for c in courses:
            may_yield = True

            for limit in self.limits:
                logger.debug("limit/check: checking %r against %s (counter: %s)", c, limit, clause_counters[limit])
                if limit.where.apply(c):
                    if clause_counters[limit] >= limit.at_most:
                        logger.debug("limit/maximum: %r matched %s (counter: %s)", c, limit, clause_counters[limit])
                        may_yield = False
                        # break out of the loop once we fill up any limit clause
                        break

                    logger.debug("limit/increment: %r matched %s (counter: %s)", c, limit, clause_counters[limit])
                    clause_counters[limit] += 1

            if may_yield is True:
                logger.debug("limit/state: %r", clause_counters)
                logger.debug("limit/allow: %r", c)
                yield c

    def check(self, courses: Collection[CourseInstance]) -> bool:
        clause_counters: Dict = defaultdict(decimal.Decimal)

        for c in courses:
            for limit in self.limits:
                if not limit.where.apply(c):
                    continue

                if clause_counters[limit] >= limit.at_most:
                    # break out of the loop once we fill up any limit clause
                    return False

                if limit.at_most_what is AtMostWhat.Courses:
                    clause_counters[limit] += 1
                elif limit.at_most_what is AtMostWhat.Credits:
                    clause_counters[limit] += c.credits

        return True

    def limited_transcripts(
        self,
        courses: Collection[CourseInstance],
        *,
        forced_clbids: Tuple[str, ...] = tuple(),
    ) -> Iterator[Tuple[CourseInstance, ...]]:
        """
        We need to iterate over each combination of limited courses.

        IE, if we have {at-most: 1, where: subject == CSCI}, and three CSCI courses,
        then we need to generate three transcripts - one with each of them.

        - capture the things that match each limit
        - make a list of the things that matched no limit clause
        - for each set of things that matched…
            - for N in range(0,at_most)…
                - add the result of combinations(matched_things, N) to the unmatched set
                - yield this combined set
        """
        # skip _everything_ in here if there are no limits to apply
        if not self.limits:
            logger.debug("no limits to apply")
            yield tuple(courses)
            return

        logger.debug("applying limits")

        all_courses: Set[CourseInstance] = set(courses)

        # step 0: figure out which courses have been force-inserted and will thus bypass the limit check
        forced_items: Collection[str] = {c.clbid for c in all_courses if c.clbid in forced_clbids}
        logger.debug("limit: forced items: %r", forced_items)

        # step 1: find the number of extra iterations we will need for each limiting clause
        matched_items: Dict[Limit, Set[CourseInstance]] = defaultdict(set)
        for limit in self.limits:
            logger.debug("limit/probe: checking against %s", limit)
            for c in courses:
                if c.clbid in forced_items:
                    logger.debug("limit/probe: skipping check of %r as it has been forced", c)
                    continue
                logger.debug("limit/probe: checking %r")
                if limit.where.apply(c):
                    matched_items[limit].add(c)

        all_matched_items: Set[CourseInstance] = set(item for match_set in matched_items.values() for item in match_set)
        unmatched_items: Collection[CourseInstance] = list(all_courses.difference(all_matched_items))

        logger.debug("limit: unmatched items: %r", unmatched_items)

        # we need to attach _a_ combo from each limit clause
        clause_iterators = [
            partial(limit.iterate, match_set)
            for limit, match_set in matched_items.items()
        ]

        emitted_solutions: Set[FrozenSet[CourseInstance]] = set()
        for results in lazy_product(*clause_iterators):
            these_items: FrozenSet[CourseInstance] = frozenset(item for group in results for item in group)

            if not self.check(these_items):
                logger.debug("limit: invalid collection: %r", unmatched_items)
                continue

            if these_items in emitted_solutions:
                logger.debug("limit: duplicate collection: %r", unmatched_items)
                continue
            else:
                emitted_solutions.add(these_items)

            this_combo: List[CourseInstance] = [*unmatched_items, *these_items]
            this_combo.sort(key=methodcaller('sort_order'))

            logger.debug("limit: emitting: %r", this_combo)
            yield tuple(this_combo)

    def estimate(self, courses: Collection[CourseInstance]) -> int:
        # TODO: optimize this so that it doesn't need to actually build the results
        return sum(1 for _ in self.limited_transcripts(courses))<|MERGE_RESOLUTION|>--- conflicted
+++ resolved
@@ -18,12 +18,7 @@
 from .data.course import CourseInstance
 
 if TYPE_CHECKING:
-<<<<<<< HEAD
-    from .data.course import CourseInstance  # noqa: F401
-    from .context import RequirementContext  # noqa: F401
-=======
     from .context import RequirementContext
->>>>>>> ebefbca6
 
 logger = logging.getLogger(__name__)
 
@@ -51,11 +46,7 @@
         }
 
     @staticmethod
-<<<<<<< HEAD
-    def load(data: Dict, c: Constants, ctx: 'RequirementContext') -> 'Limit':
-=======
     def load(data: Dict, *, c: Constants, ctx: 'RequirementContext') -> 'Limit':
->>>>>>> ebefbca6
         at_most = data.get("at most", data.get("at-most", data.get("at_most", None)))
 
         if at_most is None:
@@ -65,11 +56,7 @@
         given_keys = set(data.keys())
         assert given_keys.difference(allowed_keys) == set(), f"expected set {given_keys.difference(allowed_keys)} to be empty"
 
-<<<<<<< HEAD
         clause = load_predicate(data["where"], c=c, ctx=ctx, mode=DataType.Course)
-=======
-        clause = load_clause(data["where"], c=c, ctx=ctx)
->>>>>>> ebefbca6
         assert clause, 'limits are not allowed to have conditional clauses'
 
         try:
