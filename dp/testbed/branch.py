--- conflicted
+++ resolved
@@ -1,104 +1,7 @@
 import argparse
-<<<<<<< HEAD
-import sqlite3
-import traceback
-=======
->>>>>>> ebefbca6
 
 from .batch import run_batch
 
 
 def branch(args: argparse.Namespace) -> None:
-<<<<<<< HEAD
-    fetch_if_needed(args)
-
-    with sqlite_connect(args.db) as conn:
-        print(f'clearing data for "{args.branch}"... ', end='', flush=True)
-        conn.execute('DELETE FROM branch WHERE branch = ?', [args.branch])
-        conn.commit()
-        print('cleared')
-
-    minimum_duration = parse_ms_str(args.minimum_duration)
-
-    with sqlite_connect(args.db) as conn:
-        results = conn.execute('''
-            SELECT
-                count(duration) as count,
-                coalesce(max(sum(duration) / :workers, max(duration)), 0) as duration_s
-            FROM baseline
-            WHERE duration < :min
-                AND CASE WHEN :code IS NULL THEN 1 = 1 ELSE code = :code END
-        ''', {'min': minimum_duration.sec(), 'workers': args.workers, 'code': args.filter})
-
-        count, estimated_duration_s = results.fetchone()
-
-        pretty_min = pretty_ms(minimum_duration.ms())
-        pretty_dur = pretty_ms(estimated_duration_s * 1000)
-        print(f'{count:,} audits under {pretty_min} each: ~{pretty_dur} with {args.workers:,} workers')
-
-        results = conn.execute('''
-            SELECT catalog, code
-            FROM baseline
-            WHERE duration < :min
-                AND CASE WHEN :code IS NULL THEN 1 = 1 ELSE code = :code END
-            GROUP BY catalog, code
-        ''', {'min': minimum_duration.sec(), 'code': args.filter})
-
-        area_specs = load_areas(args, list(results))
-
-        results = conn.execute('''
-            SELECT stnum, catalog, code
-            FROM baseline
-            WHERE duration < :min
-                AND CASE WHEN :code IS NULL THEN 1 = 1 ELSE code = :code END
-            ORDER BY duration DESC, stnum, catalog, code
-        ''', {'min': minimum_duration.sec(), 'code': args.filter})
-
-        records = [(stnum, catalog, code) for stnum, catalog, code in results]
-
-    print(f'running {len(records):,} audits...')
-
-    with sqlite_connect(args.db) as conn, ProcessPoolExecutor(max_workers=args.workers) as executor:
-        futures = {
-            executor.submit(
-                audit,
-                (stnum, catalog, code),
-                db=args.db,
-                area_spec=area_specs[f"{catalog}/{code}"],
-                # timeout=float(minimum_duration.sec()),
-                run_id=args.branch,
-            ): (stnum, catalog, code)
-            for (stnum, catalog, code) in records
-        }
-
-        for future in tqdm.tqdm(as_completed(futures), total=len(futures), disable=None):
-            stnum, catalog, code = futures[future]
-
-            with sqlite_cursor(conn) as curs:
-                try:
-                    db_args = future.result()
-                except TimeoutError as timeout:
-                    print(timeout.args[0])
-                    conn.commit()
-                    continue
-                except Exception:
-                    print(f'{stnum} {catalog} {code} generated an exception: {traceback.format_exc()}')
-                    continue
-
-                assert db_args is not None, f"{stnum}, {catalog}, {code} returned None"
-
-                try:
-                    curs.execute('''
-                        INSERT INTO branch (branch, stnum, catalog, code, iterations, duration, gpa, ok, rank, max_rank, status, result)
-                        VALUES (:run, :stnum, :catalog, :code, :iterations, :duration, :gpa, :ok, :rank, :max_rank, :status, json(:result))
-                    ''', db_args)
-                except sqlite3.Error as ex:
-                    print(db_args)
-                    print(db_args['stnum'], db_args['catalog'], db_args['code'], 'generated an exception', ex)
-                    conn.rollback()
-                    continue
-
-                conn.commit()
-=======
-    run_batch(args, baseline=False)
->>>>>>> ebefbca6
+    run_batch(args, baseline=False)