import argparse

from .batch import run_batch


def baseline(args: argparse.Namespace) -> None:
<<<<<<< HEAD
    fetch_if_needed(args)

    with sqlite_connect(args.db) as conn:
        print('clearing baseline data... ', end='', flush=True)
        conn.execute('DELETE FROM baseline')
        conn.commit()
        print('cleared')

    minimum_duration = parse_ms_str(args.minimum_duration)

    with sqlite_connect(args.db) as conn:
        results = conn.execute('''
            SELECT
                count(duration) as count,
                coalesce(max(sum(duration) / :workers, max(duration)), 0) as duration_s
            FROM server_data
            WHERE duration < :min
        ''', {'min': minimum_duration.sec(), 'workers': args.workers})

        count, estimated_duration_s = results.fetchone()

        pretty_min = pretty_ms(minimum_duration.ms())
        pretty_dur = pretty_ms(estimated_duration_s * 1000)
        print(f'{count:,} audits under {pretty_min} each: ~{pretty_dur} with {args.workers:,} workers')

        if args.copy:
            conn.execute('''
                INSERT INTO baseline (stnum, catalog, code, iterations, duration, gpa, ok, rank, max_rank, status, result)
                SELECT stnum, catalog, code, iterations, duration, gpa, ok, rank, max_rank, status, result
                FROM server_data
                WHERE duration < :min
            ''', {'min': minimum_duration.sec()})
            conn.commit()
            return

        results = conn.execute('''
            SELECT catalog, code
            FROM server_data
            WHERE duration < :min
            GROUP BY catalog, code
        ''', {'min': minimum_duration.sec()})

        area_specs = load_areas(args, list(results))

        results = conn.execute('''
            SELECT stnum, catalog, code
            FROM server_data
            WHERE duration < :min
            ORDER BY duration DESC, stnum, catalog, code
        ''', {'min': minimum_duration.sec()})

        records = [(stnum, catalog, code) for stnum, catalog, code in results]

    print(f'running {len(records):,} audits...')

    with sqlite_connect(args.db) as conn, ProcessPoolExecutor(max_workers=args.workers) as executor:
        futures = {
            executor.submit(
                audit,
                (stnum, catalog, code),
                db=args.db,
                area_spec=area_specs[f"{catalog}/{code}"],
                timeout=float(minimum_duration.sec()) * 2.5,
            ): (stnum, catalog, code)
            for (stnum, catalog, code) in records
        }

        for future in tqdm.tqdm(as_completed(futures), total=len(futures), disable=None):
            stnum, catalog, code = futures[future]

            with sqlite_cursor(conn) as curs:
                try:
                    db_args = future.result()
                except TimeoutError as timeout:
                    print(timeout.args[0])
                    conn.commit()
                    continue
                except Exception as exc:
                    print(f'{stnum} {catalog} {code} generated an exception: {exc}')
                    continue

                assert db_args is not None

                try:
                    curs.execute('''
                        INSERT INTO baseline (stnum, catalog, code, iterations, duration, gpa, ok, rank, max_rank, status, result)
                        VALUES (:stnum, :catalog, :code, :iterations, :duration, :gpa, :ok, :rank, :max_rank, :status, json(:result))
                    ''', db_args)
                except sqlite3.Error as ex:
                    print(db_args)
                    print(db_args['stnum'], db_args['catalog'], db_args['code'], 'generated an exception', ex)
                    conn.rollback()
                    continue

                conn.commit()
=======
    run_batch(args, baseline=True)
>>>>>>> ebefbca6
<|MERGE_RESOLUTION|>--- conflicted
+++ resolved
@@ -4,102 +4,4 @@
 
 
 def baseline(args: argparse.Namespace) -> None:
-<<<<<<< HEAD
-    fetch_if_needed(args)
-
-    with sqlite_connect(args.db) as conn:
-        print('clearing baseline data... ', end='', flush=True)
-        conn.execute('DELETE FROM baseline')
-        conn.commit()
-        print('cleared')
-
-    minimum_duration = parse_ms_str(args.minimum_duration)
-
-    with sqlite_connect(args.db) as conn:
-        results = conn.execute('''
-            SELECT
-                count(duration) as count,
-                coalesce(max(sum(duration) / :workers, max(duration)), 0) as duration_s
-            FROM server_data
-            WHERE duration < :min
-        ''', {'min': minimum_duration.sec(), 'workers': args.workers})
-
-        count, estimated_duration_s = results.fetchone()
-
-        pretty_min = pretty_ms(minimum_duration.ms())
-        pretty_dur = pretty_ms(estimated_duration_s * 1000)
-        print(f'{count:,} audits under {pretty_min} each: ~{pretty_dur} with {args.workers:,} workers')
-
-        if args.copy:
-            conn.execute('''
-                INSERT INTO baseline (stnum, catalog, code, iterations, duration, gpa, ok, rank, max_rank, status, result)
-                SELECT stnum, catalog, code, iterations, duration, gpa, ok, rank, max_rank, status, result
-                FROM server_data
-                WHERE duration < :min
-            ''', {'min': minimum_duration.sec()})
-            conn.commit()
-            return
-
-        results = conn.execute('''
-            SELECT catalog, code
-            FROM server_data
-            WHERE duration < :min
-            GROUP BY catalog, code
-        ''', {'min': minimum_duration.sec()})
-
-        area_specs = load_areas(args, list(results))
-
-        results = conn.execute('''
-            SELECT stnum, catalog, code
-            FROM server_data
-            WHERE duration < :min
-            ORDER BY duration DESC, stnum, catalog, code
-        ''', {'min': minimum_duration.sec()})
-
-        records = [(stnum, catalog, code) for stnum, catalog, code in results]
-
-    print(f'running {len(records):,} audits...')
-
-    with sqlite_connect(args.db) as conn, ProcessPoolExecutor(max_workers=args.workers) as executor:
-        futures = {
-            executor.submit(
-                audit,
-                (stnum, catalog, code),
-                db=args.db,
-                area_spec=area_specs[f"{catalog}/{code}"],
-                timeout=float(minimum_duration.sec()) * 2.5,
-            ): (stnum, catalog, code)
-            for (stnum, catalog, code) in records
-        }
-
-        for future in tqdm.tqdm(as_completed(futures), total=len(futures), disable=None):
-            stnum, catalog, code = futures[future]
-
-            with sqlite_cursor(conn) as curs:
-                try:
-                    db_args = future.result()
-                except TimeoutError as timeout:
-                    print(timeout.args[0])
-                    conn.commit()
-                    continue
-                except Exception as exc:
-                    print(f'{stnum} {catalog} {code} generated an exception: {exc}')
-                    continue
-
-                assert db_args is not None
-
-                try:
-                    curs.execute('''
-                        INSERT INTO baseline (stnum, catalog, code, iterations, duration, gpa, ok, rank, max_rank, status, result)
-                        VALUES (:stnum, :catalog, :code, :iterations, :duration, :gpa, :ok, :rank, :max_rank, :status, json(:result))
-                    ''', db_args)
-                except sqlite3.Error as ex:
-                    print(db_args)
-                    print(db_args['stnum'], db_args['catalog'], db_args['code'], 'generated an exception', ex)
-                    conn.rollback()
-                    continue
-
-                conn.commit()
-=======
-    run_batch(args, baseline=True)
->>>>>>> ebefbca6
+    run_batch(args, baseline=True)