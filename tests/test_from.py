--- conflicted
+++ resolved
@@ -23,11 +23,7 @@
     area = AreaOfStudy.load(specification=yaml.load(stream=test_data, Loader=yaml.SafeLoader), c=c)
 
     transcript = [
-<<<<<<< HEAD
-        course_from_str("CSCI 111", gereqs=['SPM'], year='2008', term='1'),
-=======
         course_from_str("CSCI 111", gereqs=['SPM'], year=2008, term='1'),
->>>>>>> ebefbca6
         course_from_str("ASIAN 110"),
     ]
 
